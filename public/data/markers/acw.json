<<<<<<< HEAD
{"id": "acw", "url": [{"path": "/photos/acw.png", "type": "image", "imageAlt": null}], "description": "This was the site of the AIDS Committee of Windsor (ACW) in 1987.", "image": "/photos/acw.png"}
=======
{"id": "acw", "url": [{"path": "/photos/acw.png", "type": "image", "imageAlt": "The window of the ACW with a sign in it that reads “Get The Facts. Call 256-AIDS”"}], "description": "This was the site of the AIDS Committee of Windsor in 1987.", "image": "/photos/acw.png"}
>>>>>>> c9651457
<|MERGE_RESOLUTION|>--- conflicted
+++ resolved
@@ -1,5 +1 @@
-<<<<<<< HEAD
-{"id": "acw", "url": [{"path": "/photos/acw.png", "type": "image", "imageAlt": null}], "description": "This was the site of the AIDS Committee of Windsor (ACW) in 1987.", "image": "/photos/acw.png"}
-=======
-{"id": "acw", "url": [{"path": "/photos/acw.png", "type": "image", "imageAlt": "The window of the ACW with a sign in it that reads “Get The Facts. Call 256-AIDS”"}], "description": "This was the site of the AIDS Committee of Windsor in 1987.", "image": "/photos/acw.png"}
->>>>>>> c9651457
+{"id": "acw", "url": [{"path": "/photos/acw.png", "type": "image", "imageAlt": "The window of the ACW with a sign in it that reads “Get The Facts. Call 256-AIDS”"}], "description": "This was the site of the AIDS Committee of Windsor (ACW) in 1987.", "image": "/photos/acw.png"}
--- conflicted
+++ resolved
@@ -1,5 +1 @@
-<<<<<<< HEAD
-{"id": "3301es", "url": [{"path": "/photos/3301es.png", "type": "image", "imageAlt": null}], "description": "From 1988, this was the first location of the Metropolitan Community Church in Windsor (MCC), presided over by Rev. Don McRae.", "image": "/photos/3301es.png"}
-=======
-{"id": "3301es", "url": [{"path": "/photos/3301es.png", "type": "image", "imageAlt": "A closed building that represents what used to be the Metropolitan Community Church"}], "description": "From 1988, this was the first location of the Metropolitan Community Church in Windsor (MCC) presided over by Rev. Don McRae.", "image": "/photos/3301es.png"}
->>>>>>> c9651457
+{"id": "3301es", "url": [{"path": "/photos/3301es.png", "type": "image", "imageAlt": "A closed building that represents what used to be the Metropolitan Community Church"}], "description": "From 1988, this was the first location of the Metropolitan Community Church in Windsor (MCC), presided over by Rev. Don McRae.", "image": "/photos/3301es.png"}